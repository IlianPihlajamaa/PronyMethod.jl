--- conflicted
+++ resolved
@@ -9,8 +9,5 @@
 SpecialFunctions = "276daf66-3868-5448-9aa4-cd146d93841b"
 
 [compat]
-<<<<<<< HEAD
 PolynomialRoots = "1"
-=======
-SpecialFunctions = "2"
->>>>>>> f7aa8fb4
+SpecialFunctions = "2"